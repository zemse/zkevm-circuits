--- conflicted
+++ resolved
@@ -858,25 +858,17 @@
     }
 
     /// Return the minimum number of rows required to prove the block
-<<<<<<< HEAD
-    fn min_num_rows_block(block: &witness::Block<F>) -> usize {
-        BLOCK_HEADER_BYTES_NUM * block.circuits_params.max_inner_blocks
-            + KECCAK_DIGEST_SIZE * block.circuits_params.max_txs
-            + 33
-=======
     fn min_num_rows_block(block: &witness::Block<F>) -> (usize, usize) {
-        let row_num = |tx_num, calldata_len| {
-            BLOCK_LEN + 1 + EXTRA_LEN + 3 * (TX_LEN * tx_num + 1) + calldata_len
+        let row_num = |inner_block_num, tx_num| {
+            BLOCK_HEADER_BYTES_NUM * inner_block_num + KECCAK_DIGEST_SIZE * tx_num + 33
         };
-        let calldata_len = block.txs.iter().map(|tx| tx.call_data.len()).sum();
         (
-            row_num(block.txs.len(), calldata_len),
+            row_num(block.context.ctxs.len(), block.txs.len()),
             row_num(
+                block.circuits_params.max_inner_blocks,
                 block.circuits_params.max_txs,
-                block.circuits_params.max_calldata,
             ),
         )
->>>>>>> 90073675
     }
 
     /// Compute the public inputs for this circuit.
