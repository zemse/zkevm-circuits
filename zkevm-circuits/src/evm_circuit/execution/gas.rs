--- conflicted
+++ resolved
@@ -134,25 +134,6 @@
             },
             |block, _tx| block.number(0xcafeu64),
         )
-<<<<<<< HEAD
-        .unwrap()
-        .into();
-
-        let mut builder = BlockData::new_from_geth_data(block.clone()).new_circuit_input_builder();
-        builder
-            .handle_block(&block.eth_block, &block.geth_traces)
-            .expect("could not handle block tx");
-        let mut block = block_convert::<Fr>(&builder.block, &builder.code_db).unwrap();
-
-        // The above block has 2 steps (GAS and STOP). We forcefully assign a
-        // wrong `gas_left` value for the second step, to assert that
-        // the circuit verification fails for this scenario.
-        assert_eq!(block.txs.len(), 1);
-        // BeginTx, Gas, Stop, EndTx, EndInnerBlock, EndBlock
-        assert_eq!(block.txs[0].steps.len(), 5);
-        block.txs[0].steps[2].gas_left -= 1;
-        assert!(run_test_circuit(block).is_err());
-=======
         .unwrap();
 
         CircuitTestBuilder::<2, 1>::new_from_test_ctx(ctx)
@@ -161,7 +142,8 @@
                 // wrong `gas_left` value for the second step, to assert that
                 // the circuit verification fails for this scenario.
                 assert_eq!(block.txs.len(), 1);
-                assert_eq!(block.txs[0].steps.len(), 4);
+        // BeginTx, Gas, Stop, EndTx, EndInnerBlock, EndBlock
+        assert_eq!(block.txs[0].steps.len(), 5);
                 block.txs[0].steps[2].gas_left -= 1;
             }))
             .evm_checks(Box::new(|prover, gate_rows, lookup_rows| {
@@ -170,6 +152,5 @@
                     .is_err())
             }))
             .run();
->>>>>>> 71ef2647
     }
 }