--- conflicted
+++ resolved
@@ -14,11 +14,7 @@
 
 pub(crate) fn get_num_rows_per_round() -> usize {
     var("KECCAK_ROWS")
-<<<<<<< HEAD
-        .unwrap_or_else(|_| "20".to_string())
-=======
         .unwrap_or_else(|_| format!("{DEFAULT_KECCAK_ROWS}"))
->>>>>>> ab6a91a3
         .parse()
         .expect("Cannot parse KECCAK_ROWS env var as usize")
 }
